--- conflicted
+++ resolved
@@ -73,11 +73,8 @@
 	"config.detectSubmodules": "Controls whether to automatically detect git submodules.",
 	"colors.added": "Color for added resources.",
 	"config.detectSubmodulesLimit": "Controls the limit of git submodules detected.",
-<<<<<<< HEAD
 	"config.alwaysSignOff": "Controls the signoff flag for all commits",
-=======
-	"config.ignoreRepositories": "List of git repositories to ignore",
->>>>>>> 59c06466
+	"config.ignoredRepositories": "List of git repositories to ignore",
 	"colors.modified": "Color for modified resources.",
 	"colors.deleted": "Color for deleted resources.",
 	"colors.untracked": "Color for untracked resources.",
