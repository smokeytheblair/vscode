--- conflicted
+++ resolved
@@ -139,15 +139,9 @@
 		await this.code.waitForWindowIds(ids => ids.length > 0);
 		// await this.code.waitForElement('.monaco-workbench');
 
-<<<<<<< HEAD
 		// if (this.remote) {
-		// 	await this.code.waitForElement('.monaco-workbench .statusbar-item.statusbar-entry a[title="Editing on TestResolver"]');
+		// 	await this.code.waitForElement('.monaco-workbench .statusbar-item[title="Editing on TestResolver"]');
 		// }
-=======
-		if (this.remote) {
-			await this.code.waitForElement('.monaco-workbench .statusbar-item[title="Editing on TestResolver"]');
-		}
->>>>>>> 0041b0f1
 
 		// wait a bit, since focus might be stolen off widgets
 		// as soon as they open (e.g. quick open)
